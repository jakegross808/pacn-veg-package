--- conflicted
+++ resolved
@@ -195,10 +195,7 @@
 ```
 
 
-<<<<<<< HEAD
-=======
-```{r cover-composition-table, echo=FALSE, message=FALSE, warning=FALSE, tab.cap="Average understory species cover."}
-
+```
 und <- understorySpeciesCover(sample_frame = params$sample_frame) %>%
   dplyr::mutate(Cycle = as.factor(Cycle),
                 all = "Select all",
@@ -211,8 +208,19 @@
   dplyr::mutate(Avg_Cover = Avg_Cover*100,
          Std_Dev = Std_Dev*100) %>%
   dplyr::arrange(-Avg_Cover)
->>>>>>> 9a066ae7
-
+
+names(avg_cover_table) <- gsub("_", " ", names(avg_cover_table)) %>% str_to_title()  # Make column names nicer for display
+
+add_table_caption("Average understory species cover.")
+pacn_dt(avg_cover_table)
+# cat("<table>",paste0("<caption>", "(\\#tab:avgcover)", " Average understory species cover.", "</caption>"),"</table>", sep ="\n")
+
+# avg_cover_table %>%
+#   kbl(digits = 1, align = "c",
+#       caption = "Average understory species cover.") %>%
+#   kable_styling(bootstrap_options = c("striped", "condensed")) %>%
+#   scroll_box(height = "300px") 
+```
 
 ## Understory - Total Cover
 
