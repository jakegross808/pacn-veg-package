#' @importFrom magrittr %>% %<>%

pkg_globals <- new.env(parent = emptyenv())

# Load data from global package environment
get_data <- function(data_name) {
  if (!missing(data_name)) {
    if (!(data_name %in% names(GetColSpec()))) {
      stop("Invalid data table name. Use names(pacnvegetation:::GetColSpec()) to see valid options for data_name.")
    }
    data <- get(data_name, pkg_globals)
  } else {
    data <- lapply(names(GetColSpec()), get, pkg_globals)
    names(data) <- names(GetColSpec())
  }

  return(data)
}

#' Clear cached data
#'
#' @param silent Silence feedback message?
#'
#' @return `TRUE` if cache was cleared, `FALSE` if no cache found
#' @export
#'
ClearPACNVegCache <- function(silent = FALSE) {
  cache_path <- normalizePath(paste0(rappdirs::user_cache_dir(appname = "pacnvegetation"), "/pacnveg_cache_data.rds"), mustWork = FALSE)
  cache_expiration_path <- normalizePath(paste0(rappdirs::user_cache_dir(appname = "pacnvegetation"), "/pacnveg_cache_expiration.rds"), mustWork = FALSE)
  cache_lastrefreshed_path <- normalizePath(paste0(rappdirs::user_cache_dir(appname = "pacnvegetation"), "/pacnveg_cache_lastrefreshed.rds"), mustWork = FALSE)
  cache_exists <- file.exists(cache_path)

  if (cache_exists) {
    unlink(cache_path)
    unlink(cache_expiration_path)
    unlink(cache_lastrefreshed_path)
    if (!silent) {
      message(paste("Cache cleared"))
    }
    return(TRUE)
  } else {
    message("No cache found")
    return(FALSE)
  }

}

#' Load raw data into package environment
#' @description Run this function before you do anything else.
#'
#' @param ftpc_params Connection information for FTPC database. Either a DSN name, a path to a csv containing connection information, or a named list of connection arguments. The csv or list should contain the following parameters:
#' * Driver
#' * Server
#' * Database
#' * Trusted_Connection
#' @param eips_paths Character vector of paths to EIPS database(s).
#' @param data_path A path to either:
#' * a folder containing the data in csv format
#' * a .zip file containing the data in csv format
#' * an .Rdata file
#' @param data_source Either "db" (fetch data from databases or cache) or "file" (fetch data from folder or zip archive of csv's).
#' @param cache Should the data be cached locally to avoid reading from the databases every time?
#' @param expire_interval_days Amount of time (in days) before the cache expires and has to be refreshed from the Access db. Defaults to 7 days. Ignored if `ftpc_conn` and `eips_paths` are `NULL`.
#' @param force_refresh Refresh the cache from the databases even if it's not expired? Ignored if `cache == FALSE`.
#'
#' @return Invisibly return a list containing all raw data
#' @export
#'
#' @examples
#' \dontrun{
#'
#' eips <- c("path/to/database1_be.mdb", "path/to/database2_be.mdb")
#' ftpc <- "pacnveg"
#'
#' # Read data from veg databases and cache it locally for a week (default)
#' LoadPACNVeg(ftpc, eips)
#'
#' # Force refresh cached data that haven't expired
#' LoadPACNVeg(ftpc, eips, force_refresh = TRUE)
#'
#' # Read data from a folder of csv files. This will not be cached.
#' path_to_csv <- "path/to/csv/folder"
#' LoadPACNVeg(data_path = path_to_csv)
#' }
#'
LoadPACNVeg <- function(ftpc_params = "pacn", eips_paths, data_path, data_source = "db", cache = TRUE, expire_interval_days = 7, force_refresh = FALSE) {

  ## Read from cache or database
  if (data_source == "db") {
    # Standardize path names, create path to cache, check whether cache exists
    eips_paths <- normalizePath(eips_paths, mustWork = FALSE)
    cache_path <- normalizePath(paste0(rappdirs::user_cache_dir(appname = "pacnvegetation"), "/pacnveg_cache_data.rds"), mustWork = FALSE)
    cache_expiration_path <- normalizePath(paste0(rappdirs::user_cache_dir(appname = "pacnvegetation"), "/pacnveg_cache_expiration.rds"), mustWork = FALSE)
    cache_lastrefreshed_path <- normalizePath(paste0(rappdirs::user_cache_dir(appname = "pacnvegetation"), "/pacnveg_cache_lastrefreshed.rds"), mustWork = FALSE)
    cache_exists <- file.exists(cache_path) && file.exists(cache_expiration_path)
    cache_valid <- cache_exists && (is.null(readRDS(cache_expiration_path)) ||  # If cache expiration set to NULL, always read from cache
                                     readRDS(cache_expiration_path) > Sys.time())

    # If cache = TRUE and isn't expired, read data from there, otherwise load from databases
    if (cache & cache_valid & !force_refresh) {
      message(paste0("Loading data from local cache\n", "Data last read from database on ", format(readRDS(cache_lastrefreshed_path), "%m/%d/%y")))
      data <- readRDS(cache_path)
    } else {
      # Verify that Access db(s) exist
      if (!(all(grepl(".*\\.mdb$", eips_paths)) && all(file.exists(eips_paths)))) {
        stop("Path(s) to EIPS Access database(s) are invalid")
      }

      # If FTPC params provided as csv, read it and store in a list
      if (length(ftpc_params) == 1 && grepl(".*\\.csv$", ftpc_params)) {
        ftpc_params <- readr::read_csv(ftpc_params, col_types = readr::cols(.default = readr::col_character()))
        ftpc_params <- as.list(ftpc_params)
      }
      # If FTPC params are in list form, use do.call to pass them all to dbConnect. Otherwise, just pass the DSN name straight to dbConnect.
      if (is.list(ftpc_params)) {
        ftpc_params$drv <- odbc::odbc()
        ftpc_conn <- do.call(DBI::dbConnect, ftpc_params)
      } else {
        ftpc_conn <- DBI::dbConnect(odbc::odbc(), ftpc_params)
      }

      ftpc_data <- ReadFTPC(ftpc_conn)
      DBI::dbDisconnect(ftpc_conn)
      eips_data <- ReadEIPS(eips_paths)

      data <- c(ftpc_data, eips_data)

      if (cache) {
        # Create cache folder if it doesn't exist yet
        if (!dir.exists(dirname(cache_path))) {
          dir.create(dirname(cache_path), recursive = TRUE)
        }
        # Save data and expiration date to cache
        refreshed <- Sys.time()
        expiration <- refreshed + lubridate::days(expire_interval_days)
        saveRDS(data, file = cache_path)
        saveRDS(expiration, file = cache_expiration_path)
        saveRDS(refreshed, file = cache_lastrefreshed_path)
        message(paste0("Saved data to local cache\n", "Cache expires ", format(expiration, "%m/%d/%y")))
      }
    }
  # End read from cache or database
  # Read from csv, zip, or rds
  } else if (data_source == "file") {
    # Standardize data path
    data_path <- ifelse(missing(data_path), NA, normalizePath(data_path, mustWork = FALSE))
    # Figure out whether data path points to folder of csv's or zip
    is_zip <- !is.na(data_path) & grepl("*.\\.zip$", data_path, ignore.case = TRUE)  # Is the data in a .zip file?
    if(is_zip) {
      file_list <- basename(unzip(data_path, list = TRUE)$Name)
    } else {
      file_list <- list.files(data_path)
    }
    expected_files <- paste0(names(GetColSpec()), ".csv")

    if (!all(expected_files %in% file_list)) {
      missing_files <- setdiff(expected_files, file_list)
      missing_files <- paste(missing_files, collapse = "\n")
      stop(paste0("The folder provided is missing required data. Missing files:\n", missing_files))
    }

    if (is_zip) {
      temp_dir <- tempdir()
      # Use this trycatch so that even if there's an error unzipping or reading, the temp dir will be deleted
      tryCatch({
        unzip(data_path, overwrite = TRUE, exdir = temp_dir, junkpaths = TRUE)
        data <- ReadCSV(temp_dir)
        },
        finally = unlink(temp_dir, recursive = TRUE)
      )
    } else {
      data <- ReadCSV(data_path)
    }

  } else {
    stop("data_source type is invalid. It should be set to either 'db' or 'file'.")
  }

  # Tidy up the data
  data <- lapply(data, function(df) {
    df %>%
      dplyr::mutate_if(is.character, trimws, whitespace = "[\\h\\v]") %>%  # Trim leading and trailing whitespace
      dplyr::mutate_if(is.character, dplyr::na_if, "") %>%  # Replace empty strings with NA
      dplyr::mutate_if(is.character, dplyr::na_if, "NA") %>%  # Replace "NA" strings with NA
      dplyr::mutate_if(is.character, stringr::str_replace_all, pattern = "[\\v]+", replacement = ";  ")  # Replace newlines with semicolons - reading certain newlines into R can cause problems
  })

  # Actually load the data into an environment for the package to use
  tbl_names <- names(data)
  lapply(tbl_names, function(n) {assign(n, data[[n]], envir = pkg_globals)})

  invisible(data)
}

#' Read data from FTPC database
#'
#' @param conn Database connection object returned by `DBI::dbConnect`
#'
#' @return A list of tibbles
#'
ReadFTPC <- function(conn) {
  # A. Spatial -----------------------------------------------------------------
  # . . 1. tbl_Sites----

  #Sites (e.g. Park Codes)

  #Short
  tbl_Sites_short <- dplyr::tbl(conn, "tbl_Sites") %>%
    dplyr::select(Site_ID, Unit_Code)

  #Extra
  tbl_Sites_extra <- dplyr::tbl(conn, "tbl_Sites") %>%
    dplyr::select(Site_ID, Unit_Code, Site_Name)

  # . . 2. tbl_Locations----

  #Locations (e.g. Sampling Frame)

  #Short
  tbl_Locations_short <- dplyr::tbl(conn, "tbl_Locations") %>%
    dplyr::select(Location_ID, Site_ID, Community, Sampling_Frame)

  #Extra
  tbl_Locations_extra <- dplyr::tbl(conn, "tbl_Locations") %>%
    dplyr::select(Location_ID, Site_ID, Community, Sampling_Frame, Zone, Management_Unit)

  # . . 3. tbl_Plot----

  #Plots (e.g. Plot numbers, Plot type (Fixed vs. Rotational, Plot coordinates))

  #Short
  tbl_Plot_short <- dplyr::tbl(conn, "tbl_Plot") %>%
    dplyr::select(Plot_ID, Location_ID, Plot_Number, Plot_Type)

  #Extra
  tbl_Plot_extra <- dplyr::tbl(conn, "tbl_Plot") %>%
    dplyr::select(Plot_ID, Location_ID, Plot_Number, Azimuth_Plot,
           Start_Lat, Start_Long, Center_Lat, Center_Long, End_Lat, End_Long,
           GCS, GCS_Datum, Lat_Dir, Long_Dir, Plot_Notes)

  # B. Temporal ----------------------------------------------------------------
  # . . 1. tbl_Events----

  #Events (e.g. The date the plot was sampled, QA/QC records)

  tbl_Events <- dplyr::tbl(conn, "tbl_Events") %>%
    dplyr::select(Event_ID, Plot_ID, Start_Date, QA_Plot, Images, Max_Veg_Ht = Max_veg_ht,
                  Entered_Date = Entered_date, Updated_Date = Updated_date, Verified, Verified_By = Verified_by, Verified_Date = Verified_date,
                  Certified, Certified_By = Certified_by, Certified_Date = Certified_date, Completion_Time = Completion_time,
                  Event_Notes, QA_notes) %>%
    # add "Year" (year sampled) and "Cycle" (sample cycle)
    dplyr::mutate(Year = YEAR(Start_Date)) %>%
    #supposedly SQL does not have translation for case_when so must use "ifelse" ??
    dplyr::mutate(Cycle = ifelse(Year <= 2014, 1, NA)) %>%
    dplyr::mutate(Cycle = ifelse(is.na(Cycle) & Year >= 2015 & Year <= 2020, 2, Cycle)) %>%
    dplyr::mutate(Cycle = ifelse(is.na(Cycle) & Year >= 2021, 3, Cycle))
    #dplyr::mutate(Cycle = dplyr::case_when(Year <= 2014 ~ "1",
    #                         Year >= 2015 & Year <= 2020 ~ "2",
    #                         Year >= 2021 ~ "3"))

  #Short
  tbl_Events_short <- tbl_Events %>%
    dplyr::select(Event_ID, Plot_ID, Year, Cycle, QA_Plot, Certified, Verified)


  # . . . . **join** Spatial & Temp ---------------------------------------------------

  # . . . . Events ----
  Events <- tbl_Events_short %>%
    dplyr::left_join(tbl_Plot_short, by = "Plot_ID") %>%
    dplyr::left_join(tbl_Locations_short, by = "Location_ID") %>%
    dplyr::left_join(tbl_Sites_short, by = "Site_ID") %>%
    dplyr::select(Unit_Code, Community, Sampling_Frame, Year, Cycle, Plot_Type, Plot_Number,
           QA_Plot, Certified, Verified, Event_ID)


  # . . . . Events_extra ----
  Events_extra <- tbl_Events %>%
    dplyr::left_join(tbl_Plot_extra, by = "Plot_ID") %>%
    dplyr::left_join(tbl_Locations_extra, by = "Location_ID") %>%
    #Move long text columns to end because of SQL driver error:
    dplyr::relocate(Plot_Notes, .after = last_col()) %>%
    dplyr::relocate(Event_Notes, .after = last_col()) %>%
    dplyr::relocate(QA_notes, .after = last_col()) %>%
    dplyr::left_join(tbl_Sites_extra, by = "Site_ID") %>%
    #Move long text columns to end because of SQL driver error:
    dplyr::relocate(Plot_Notes, .after = last_col()) %>%
    dplyr::relocate(Event_Notes, .after = last_col()) %>%
    dplyr::relocate(QA_notes, .after = last_col())

  # . . Events_extra_QAQC
  Events_extra_QAQC <- Events_extra %>%
    dplyr::select(Unit_Code, Sampling_Frame, Start_Date, Year, Cycle, Plot_Number,
           Entered_Date, Updated_Date, Verified, Verified_By, Verified_Date,
           Certified, Certified_By, Certified_Date, Completion_Time,
           Event_Notes, Plot_Notes, QA_notes) %>%
    dplyr::collect()

  # . . Events_extra_xy
  Events_extra_xy <- Events_extra %>%
    dplyr::select(Unit_Code, Sampling_Frame, Year, Cycle, Plot_Number,
           Azimuth_Plot, Start_Lat, Start_Long, Center_Lat, Center_Long,
           End_Lat, End_Long, GCS, GCS_Datum, Lat_Dir, Long_Dir, Certified, Verified) %>%
    dplyr::collect()

  # . . Events_extra_other
  Events_extra_other <- Events_extra %>%
    dplyr::select(Unit_Code, Sampling_Frame, Year, Cycle, Zone, Management_Unit,
                  Plot_Number, Max_Veg_Ht, Site_Name, Images, Certified, Verified) %>%
    dplyr::collect()


  # C. Species ----------------------------------------------------------------

  # . . 1. tlu_Species----

  #Short
  tlu_Species_short <- dplyr::tbl(conn, "tlu_Species") %>%
    dplyr::select(Species_ID, Scientific_Name = Scientific_name, Code, Life_Form = Life_form)

  #Extra
  tlu_Species_extra <- dplyr::tbl(conn, "tlu_Species") %>%
    dplyr::select(Species_ID, Scientific_Name = Scientific_name, Code, Taxonomic_Order, Taxonomic_Family, Genus, Species,
           Subdivision, Authority, Synonym, Authority_Source, Citation,
           Common_Name = Common_name, Life_Cycle = Life_cycle, Complete, Update_Date = Update_date, Update_By = Update_by,
           Update_Comments = Update_comments)

  # . . 2. xref_Park_Species_Nativity----

  #Short
  xref_Park_Species_Nativity_short <- dplyr::tbl(conn, "xref_Park_Species_Nativity") %>%
    dplyr::select(Species_ID, Park, Nativity)

  #Extra
  xref_Park_Species_Nativity_extra <- dplyr::tbl(conn, "xref_Park_Species_Nativity") %>%
    dplyr::select(Species_ID, Park, Life_Form = Life_form, Nativity, Park_Common_Name = Park_common_name,
           Distribution, Conservation_Status)

  # . . . . **join** Species & Nativity-------------------------------------------------

  # . . . . Species ----
  Species <- tlu_Species_short %>%
    dplyr::right_join(xref_Park_Species_Nativity_short, by = "Species_ID")

  # . . . . Species_extra ----
  Species_extra <- tlu_Species_extra %>%
    dplyr::right_join(xref_Park_Species_Nativity_extra, by = "Species_ID") %>%
    dplyr::collect()

  # D. Monitoring Data----------------------------------------------------------

  # . . 1. tbl_Lg_Woody_Individual----
  # Large Trees & Large Tree Ferns (>10 cm DBH)
  tbl_Lg_Woody_Individual <- dplyr::tbl(conn, "tbl_Lg_Woody_Individual") %>%
    dplyr::select(Large_Woody_ID, Event_ID, Species_ID, Quad, Status, Height,
                  Height_Dead, Boles, DBH, DBH_Other = DBH_Basal, Vigor,
                  Fruit_Flower, Rooting, Foliar, Caudex_Length,
                  Shrublike_Growth, Resprouts, Measurement_Type)

  # . . . . tbl_Multiple_Boles----
  # Sub-table - Bole DBH for trees that have multiple boles.
  tbl_Multiple_Boles <- dplyr::tbl(conn, "tbl_Multiple_Boles") %>%
    dplyr::select(Large_Woody_ID, DBH_Bole = DBH, Status_Bole = Status)

  # . . . . LgTrees ----
  LgTrees <- Events %>%
    dplyr::right_join(tbl_Lg_Woody_Individual, by = "Event_ID") %>%
    dplyr::left_join(tbl_Multiple_Boles, by = "Large_Woody_ID") %>%
    dplyr::left_join(Species, by = c("Species_ID", "Unit_Code" = "Park")) %>%
    dplyr::select(-Large_Woody_ID, -Event_ID, -Species_ID) %>%
    dplyr::collect() %>%
    dplyr::relocate(Certified, Verified, .after = last_col())


  # . . 2. tbl_Tree_Canopy_Height----
  # Height of canopy, sub-canopy, and emergent trees

  tbl_Tree_Canopy_Height <- dplyr::tbl(conn, "tbl_Tree_Canopy_Height") %>%
    dplyr::select(Event_ID, Species_ID, Quad, Status, Top, Base, Base_Ht = Base_ht,
                  Distance, Height, Method, DBH, Comments)
  # . . . . Canopy ----
  Canopy <- Events %>%
    dplyr::right_join(tbl_Tree_Canopy_Height, by = "Event_ID") %>%
    dplyr::left_join(Species, by = c("Species_ID", "Unit_Code" = "Park")) %>%
    dplyr::select(-Event_ID, -Species_ID) %>%
    #Move long text columns to end because of SQL driver error:
    dplyr::relocate(Comments, .after = last_col()) %>%
    dplyr::collect() %>%
    dplyr::relocate(Certified, Verified, .after = last_col())


  # . . 3. tbl_Presence----
  # List of species present within plot
  tbl_Presence <- dplyr::tbl(conn, "tbl_Presence") %>%
    dplyr::select(Event_ID, Species_ID, Fruit_Flower, Dead,
                  Outside_Plot, cf, Comments)
  # . . . . Presence ----
  Presence <- Events %>%
    dplyr::right_join(tbl_Presence, by = "Event_ID") %>%
    dplyr::left_join(Species, by = c("Species_ID", "Unit_Code" = "Park")) %>%
    dplyr::select(-Event_ID, -Species_ID) %>%
    #Move long text columns to end because of SQL driver error:
    dplyr::relocate(Comments, .after = last_col()) %>%
    dplyr::collect() %>%
    dplyr::relocate(Certified, Verified, .after = last_col())



  # . . 4. tbl_Sm_Woody_Tally----
  # Vines, seedlings, shrubs, small trees, and small tree ferns.
  tbl_Sm_Woody_Tally <- dplyr::tbl(conn, "tbl_Sm_Woody_Tally") %>%
    dplyr::select(Event_ID, Species_ID, Transect, DBH, Status,
                  Foliar, Rooting, Count, Comments)
  # . . . . SmWoody ----
  SmWoody <- Events %>%
    dplyr::right_join(tbl_Sm_Woody_Tally, by = "Event_ID") %>%
    dplyr::left_join(Species, by = c("Species_ID", "Unit_Code" = "Park")) %>%
    dplyr::select(-Event_ID, -Species_ID) %>%
    #Move long text columns to end because of SQL driver error:
    dplyr::relocate(Comments, .after = last_col()) %>%
    dplyr::collect() %>%
    dplyr::relocate(Certified, Verified, .after = last_col())



  # . . 5. tbl_Understory_Cover----
  # point-intercept cover of  species and substrate
  # two stratum: 1)low [0-1m] 2) high [1-2m]
  UnderstoryCover <- dplyr::tbl(conn, "tbl_Understory_Cover") %>%
    dplyr::select(Event_ID, Point_ID, Point, Substrate)

  # . . . . xref_Understory_Low----
  UnderstoryLow <- dplyr::tbl(conn, "xref_Understory_Low") %>%
    dplyr::select(Event_ID, Point_ID, Species_ID, Dead) %>%
    dplyr::mutate(Stratum = "Low")

  # . . . . xref_Understory_High----
  UnderstoryHigh <- dplyr::tbl(conn, "xref_Understory_High") %>%
    dplyr::select(Event_ID, Point_ID, Species_ID, Dead) %>%
    dplyr::mutate(Stratum = "High")

  UnderstorySpecies <- dplyr::union_all(UnderstoryLow, UnderstoryHigh)

  Understory <- Events %>%
    dplyr::right_join(UnderstoryCover, by = "Event_ID") %>%
    dplyr::left_join(UnderstorySpecies, by = c("Event_ID", "Point_ID")) %>%
    dplyr::left_join(Species, by = c("Species_ID", "Unit_Code" = "Park")) %>%
    dplyr::select(-Event_ID, -Species_ID, -Point_ID) %>%
    dplyr::collect() %>%
    dplyr::relocate(Certified, Verified, .after = last_col())


  # . . 6. tbl_Woody_Debris----
  # Dead, downed wood and tree fern logs
  # with a diameter >=7.6 at the point of planar intersection.
  tbl_Woody_Debris <- dplyr::tbl(conn, "tbl_Woody_Debris") %>%
    dplyr::select(Woody_Debris_ID, Event_ID, Transect, Length)

  # . . . . tbl_Debris_Species----
  # Subtable - Additional information on debris type (wood/tree fern), diameter,
  # and decay class
  tbl_Debris_Species <- dplyr::tbl(conn, "tbl_Debris_Species") %>%
    dplyr::select(Woody_Debris_ID, Debris_Type = Debris_type, Diameter, Decay_Class, Comments)

  # . . . . Debris ----
  Debris <- Events %>%
    dplyr::right_join(tbl_Woody_Debris, by = "Event_ID") %>%
    dplyr::left_join(tbl_Debris_Species, by = "Woody_Debris_ID") %>%
    dplyr::select(-Woody_Debris_ID, -Event_ID) %>%
    dplyr::collect() %>%
    dplyr::relocate(Certified, Verified, .after = last_col())



  # List ----
  data <- list(
    Events_extra_QAQC = Events_extra_QAQC,
    Events_extra_xy = Events_extra_xy,
    Events_extra_other = Events_extra_other,
    Species_extra = Species_extra,
    LgTrees = LgTrees,
    Canopy = Canopy,
    Presence = Presence,
    SmWoody = SmWoody,
    Understory = Understory,
    Debris = Debris
  )

  return(data)
}

#' Read data from EIPS database(s)
#'
#' @param db_paths A path or vector of paths to Access databases containing EIPS data
#'
#' @return A list of tibbles
#'
ReadEIPS <- function(db_paths) {
  conn_strings <- paste0("Driver={Microsoft Access Driver (*.mdb, *.accdb)};DBQ=", db_paths)

  Events_extra_QAQC_EIPS <- tibble::tibble()
  Events_extra_xy_EIPS <- tibble::tibble()
  Events_extra_other_EIPS <- tibble::tibble()
  Species_extra_EIPS <- tibble::tibble()
  EIPS_data <- tibble::tibble()

  for (conn_string in conn_strings) {
    conn <- DBI::dbConnect(odbc::odbc(), .connection_string = conn_string)
    #Sites (e.g. Park Codes)
    #Short
    tbl_Sites_short <- dplyr::tbl(conn, "tbl_Sites") %>%
      dplyr::select(Site_ID, Unit_Code)
    #Extra
    tbl_Sites_extra <- dplyr::tbl(conn, "tbl_Sites") %>%
      dplyr::select(Site_ID, Unit_Code, Site_Name)

    #Locations (e.g. Sampling Frame)
    #Short
    tbl_Locations_short <- dplyr::tbl(conn, "tbl_Locations") %>%
      dplyr::select(Location_ID, Site_ID, Community = Plant_Community, Sampling_Frame)
    #Extra
    tbl_Locations_extra <- dplyr::tbl(conn, "tbl_Locations") %>%
      dplyr::select(Location_ID, Site_ID, Community = Plant_Community, Sampling_Frame, Zone, Management_Unit)

    # Transects
    tbl_Transects_short <- dplyr::tbl(conn, "tbl_Transects") %>%
      dplyr::select(Transect_ID, Location_ID, Transect_Number, Transect_Type)
    tbl_Transects_extra <- dplyr::tbl(conn, "tbl_Transects") %>%
      dplyr::select(Transect_ID, Location_ID, Transect_Type, Transect_Number, Azimuth_Transect = Azimuth, Lat = Latitude, Lat_Dir = Latitude_Dir, Long = Longitude, Long_Dir = Longitude_Dir, GCS, Transect_Notes)

    # Events (e.g. The date the plot was sampled, QA/QC records)
    # Extra
    Events_extra <-  dplyr::tbl(conn, "tbl_Events") %>%
      # add "Year" (year sampled) and "Cycle" (sample cycle)
      dplyr::mutate(Year = YEAR(Start_Date)) %>%
      dplyr::mutate(Cycle = ifelse(Year <= 2014, 1,
                                     ifelse(Year >= 2015 & Year <= 2020, 2,
                                            ifelse(Year >= 2021, 3, NA)))) %>%
      dplyr::left_join(tbl_Transects_extra, by = "Transect_ID") %>%
      dplyr::left_join(tbl_Locations_extra, by = "Location_ID") %>%
      #Move long text columns to end because of SQL driver error:
      dplyr::relocate(Event_Notes, .after = last_col()) %>%
      dplyr::relocate(Transect_Notes, .after = last_col()) %>%
      dplyr::left_join(tbl_Sites_extra, by = "Site_ID") %>%
      #Move long text columns to end because of SQL driver error:
      dplyr::relocate(Event_Notes, .after = last_col()) %>%
      dplyr::relocate(Transect_Notes, .after = last_col()) %>%
      dplyr::select(Event_ID, Transect_ID, Unit_Code, Community, Sampling_Frame, Start_Date, Year, Cycle, Zone, Management_Unit,
                    Transect_Number, Site_Name, Transect_Type, Transect_Number, Azimuth_Transect, Lat, Long,
                    GCS, Lat_Dir, Long_Dir, Entered_Date, Updated_Date, Verified, Verified_By, Verified_Date,
                    Certified, Certified_By, Certified_Date, Transect_Notes, Event_Notes) #-Start_Date
    # Short
    Events <- Events_extra %>%
      dplyr::select(Event_ID, Transect_ID, Unit_Code, Community, Sampling_Frame, Year, Cycle, Transect_Type, Transect_Number, Certified, Verified)

    # Events_extra_QAQC
    Events_extra_QAQC_new <- Events_extra %>%
      dplyr::select(Unit_Code, Sampling_Frame, Start_Date, Year, Cycle, Transect_Type, Transect_Number,
                    Entered_Date, Updated_Date, Verified, Verified_By, Verified_Date,
                    Certified, Certified_By, Certified_Date, Transect_Notes, Event_Notes) %>% #-Start_date
      dplyr::collect()

    # Events_extra_xy
    Events_extra_xy_new <- Events_extra %>%
      dplyr::select(Unit_Code, Sampling_Frame, Year, Cycle, Transect_Number, Azimuth_Transect, Lat, Long, GCS, Lat_Dir, Long_Dir, Certified, Verified) %>%
      dplyr::collect()

    # Events_extra_other
    Events_extra_other_new <- Events_extra %>%
      dplyr::select(Unit_Code, Sampling_Frame, Year, Cycle, Zone, Management_Unit,
                    Transect_Number, Site_Name, Certified, Verified) %>%
      dplyr::collect()

    # Species w/nativity

    # Nativity - Short
    xref_Park_Species_Nativity_short <- dplyr::tbl(conn, "xref_Park_Species_Nativity") %>%
      dplyr::select(Species_ID, Park, Nativity = Nativeness)

    # Nativity - Extra
    xref_Park_Species_Nativity_extra <- dplyr::tbl(conn, "xref_Park_Species_Nativity") %>%
      dplyr::select(Species_ID, Park, Life_form, Nativity = Nativeness, Park_common_name,
                    Distribution, Conservation_status)

    # Species
    Species <- dplyr::tbl(conn, "tlu_Species") %>%
      dplyr::select(Species_ID, Scientific_name, Code, Life_form) %>%
      dplyr::right_join(xref_Park_Species_Nativity_short, by = "Species_ID")

    # Species_extra
    Species_extra_new <- dplyr::tbl(conn, "tlu_Species") %>%
      dplyr::select(Species_ID, Scientific_name, Code, Taxonomic_Order, Taxonomic_Family, Genus, Species,
                    Subdivision, Authority, Synonym, Authority_Source, Citation,
                    Common_name, Life_cycle, Complete, Update_date, Update_by,
                    Update_comments) %>%
      dplyr::right_join(xref_Park_Species_Nativity_extra, by = "Species_ID") %>%
      dplyr::collect() %>%
      dplyr::rename(Scientific_Name = Scientific_name, Life_Form = Life_form,
                    Park_Common_Name = Park_common_name, Conservation_Status = Conservation_status,
                    Common_Name = Common_name, Life_Cycle = Life_cycle, Update_Date = Update_date,
                    Update_By = Update_by, Update_Comments = Update_comments)

    # EIPS data
    xref_Cover_Class_Species <- dplyr::tbl(conn, "xref_Cover_Class_Species") %>%
      dplyr::select(Segment_ID, Event_ID, Species_ID, Cover_class, Dead)
    tbl_Segments <- dplyr::tbl(conn, "tbl_Segments") %>%
      dplyr::select(Segment_ID, Event_ID, No_Data, Segment_Notes)
    tlu_Segment_Points <- dplyr::tbl(conn, "tlu_Segment_Points")

    EIPS_data_new <- Events %>%
      dplyr::right_join(tbl_Segments, by = "Event_ID") %>%
      dplyr::left_join(tlu_Segment_Points, by = "Segment_ID") %>%
      dplyr::left_join(xref_Cover_Class_Species, by = c("Segment_ID", "Event_ID")) %>%
<<<<<<< HEAD
      #dplyr::left_join(Species, by = "Species_ID") %>%    #Nativity is unique to Unit_Code + Species:
      dplyr::left_join(Species, by = c("Species_ID", "Unit_Code" = "Park")) %>%
      dplyr::select(Unit_Code, Community, Sampling_Frame, Year, Cycle, Transect_Type, Transect_Number, Segment = Sort_Order, Species_ID, Cover_class, Dead, Code, Scientific_name, Life_form, Nativity) %>%
=======
      dplyr::left_join(Species, by = "Species_ID") %>%
      dplyr::select(Unit_Code, Community, Sampling_Frame, Year, Cycle, Transect_Type, Transect_Number, Segment = Sort_Order, Species_ID, Cover_class, Dead, Code, Scientific_name, Life_form, Nativity, Certified, Verified) %>%
>>>>>>> 3c10d467
      dplyr::collect() %>%
      dplyr::rename(Cover_Class = Cover_class, Scientific_Name = Scientific_name, Life_Form = Life_form) %>%
      dplyr::relocate(Certified, Verified, .after = last_col())

    Events_extra_QAQC_EIPS <- unique(rbind(Events_extra_QAQC_EIPS, Events_extra_QAQC_new))
    Events_extra_xy_EIPS <- unique(rbind(Events_extra_xy_EIPS, Events_extra_xy_new))
    Events_extra_other_EIPS <- unique(rbind(Events_extra_other_EIPS, Events_extra_other_new))
    Species_extra_EIPS <- unique(rbind(Species_extra_EIPS, Species_extra_new))
    EIPS_data <- unique(rbind(EIPS_data, EIPS_data_new))

    DBI::dbDisconnect(conn)
  } # End for loop

  data <- list(Events_extra_QAQC_EIPS = Events_extra_QAQC_EIPS,
               Events_extra_xy_EIPS = Events_extra_xy_EIPS,
               Events_extra_other_EIPS = Events_extra_other_EIPS,
               Species_extra_EIPS = Species_extra_EIPS,
               EIPS_data = EIPS_data)

  data <- lapply(data, function(df) {
    dplyr::mutate_if(df, is.character, iconv, "CP1252", "UTF-8")  # Convert to UTF-8 encoding
  })

  return(data)
}

#' Get column specifications
#'
#' @return A list of column specifications for each table of data.
#'
GetColSpec <- function() {
  time_format <- "%Y-%m-%dT%H:%M:%SZ"
  col.spec <- list(
    Events_extra_QAQC = readr::cols(Start_Date = readr::col_datetime(time_format),
                                    Year = readr::col_integer(),
                                    Cycle = readr::col_integer(),
                                    Plot_Number = readr::col_integer(),
                                    Entered_Date = readr::col_datetime(time_format),
                                    Updated_Date = readr::col_datetime(time_format),
                                    Verified = readr::col_logical(),
                                    Verified_Date = readr::col_datetime(time_format),
                                    Certified = readr::col_logical(),
                                    Certified_Date = readr::col_datetime(time_format),
                                    Completion_Time = readr::col_double(),
                                    .default = readr::col_character()),
    Events_extra_xy = readr::cols(Year = readr::col_integer(),
                                  Cycle = readr::col_integer(),
                                  Plot_Number = readr::col_integer(),
                                  Azimuth_Plot = readr::col_integer(),
                                  Start_Lat = readr::col_double(),
                                  Start_Long = readr::col_double(),
                                  Center_Lat = readr::col_double(),
                                  Center_Long = readr::col_double(),
                                  End_Lat = readr::col_double(),
                                  End_Long = readr::col_double(),
                                  Certified = readr::col_logical(),
                                  Verified = readr::col_logical(),
                                  .default = readr::col_character()),
    Events_extra_other = readr::cols(Year = readr::col_integer(),
                                     Cycle = readr::col_integer(),
                                     Plot_Number = readr::col_integer(),
                                     Max_Veg_Ht = readr::col_double(),
                                     Images = readr::col_logical(),
                                     Certified = readr::col_logical(),
                                     Verified = readr::col_logical(),
                                     .default = readr::col_character()),
    Species_extra = readr::cols(Complete = readr::col_logical(),
                                Update_Date = readr::col_datetime(time_format),
                                .default = readr::col_character()),
    LgTrees = readr::cols(Year = readr::col_integer(),
                          Cycle = readr::col_integer(),
                          Plot_Number = readr::col_integer(),
                          QA_Plot = readr::col_logical(),
                          Height = readr::col_double(),
                          Height_Dead = readr::col_double(),
                          Boles = readr::col_integer(),
                          DBH = readr::col_double(),
                          DBH_Other = readr::col_double(),
                          Fruit_Flower = readr::col_logical(),
                          Caudex_Length = readr::col_double(),
                          Shrublike_Growth = readr::col_logical(),
                          Resprouts = readr::col_logical(),
                          DBH_Bole = readr::col_double(),
                          Certified = readr::col_logical(),
                          Verified = readr::col_logical(),
                          .default = readr::col_character()),
    Canopy = readr::cols(Year = readr::col_integer(),
                         Cycle = readr::col_integer(),
                         Plot_Number = readr::col_integer(),
                         QA_Plot = readr::col_logical(),
                         Top = readr::col_integer(),
                         Base = readr::col_integer(),
                         Base_Ht = readr::col_double(),
                         Distance = readr::col_double(),
                         Height = readr::col_double(),
                         DBH = readr::col_double(),
                         Certified = readr::col_logical(),
                         Verified = readr::col_logical(),
                         .default = readr::col_character()),
    Presence = readr::cols(Year = readr::col_integer(),
                           Cycle = readr::col_integer(),
                           Plot_Number = readr::col_integer(),
                           QA_Plot = readr::col_logical(),
                           Fruit_Flower = readr::col_logical(),
                           Dead = readr::col_logical(),
                           Outside_Plot = readr::col_logical(),
                           cf = readr::col_logical(),
                           Certified = readr::col_logical(),
                           Verified = readr::col_logical(),
                           .default = readr::col_character()),
    SmWoody = readr::cols(Year = readr::col_integer(),
                          Cycle = readr::col_integer(),
                          Plot_Number = readr::col_integer(),
                          QA_Plot = readr::col_logical(),
                          Count = readr::col_integer(),
                          Certified = readr::col_logical(),
                          Verified = readr::col_logical(),
                          .default = readr::col_character()),
    Understory = readr::cols(Year = readr::col_integer(),
                             Cycle = readr::col_integer(),
                             Plot_Number = readr::col_integer(),
                             QA_Plot = readr::col_logical(),
                             Point = readr::col_integer(),
                             Dead = readr::col_logical(),
                             Certified = readr::col_logical(),
                             Verified = readr::col_logical(),
                             .default = readr::col_character()),
    Debris = readr::cols(Year = readr::col_integer(),
                         Cycle = readr::col_integer(),
                         Plot_Number = readr::col_integer(),
                         QA_Plot = readr::col_logical(),
                         Diameter = readr::col_double(),
                         Certified = readr::col_logical(),
                         Verified = readr::col_logical(),
                         .default = readr::col_character()),
    Events_extra_QAQC_EIPS = readr::cols(Start_Date = readr::col_datetime(time_format),
                                         Year = readr::col_integer(),
                                         Cycle = readr::col_integer(),
                                         Entered_Date = readr::col_datetime(time_format),
                                         Updated_Date = readr::col_datetime(time_format),
                                         Verified = readr::col_logical(),
                                         Verified_Date = readr::col_datetime(time_format),
                                         Certified = readr::col_logical(),
                                         Certified_Date = readr::col_datetime(time_format),
                                         .default = readr::col_character()),
    Events_extra_xy_EIPS = readr::cols(Year = readr::col_integer(),
                                       Cycle = readr::col_integer(),
                                       Azimuth_Transect = readr::col_integer(),
                                       Lat = readr::col_double(),
                                       Long = readr::col_double(),
                                       Certified = readr::col_logical(),
                                       Verified = readr::col_logical(),
                                       .default = readr::col_character()),
    Events_extra_other_EIPS = readr::cols(Year = readr::col_integer(),
                                          Cycle = readr::col_integer(),
                                          Certified = readr::col_logical(),
                                          Verified = readr::col_logical(),
                                          .default = readr::col_character()),
    Species_extra_EIPS = readr::cols(Complete = readr::col_logical(),
                                     Update_Date = readr::col_datetime(),
                                     .default = readr::col_character()),
    EIPS_data = readr::cols(Year = readr::col_integer(),
                            Cycle = readr::col_integer(),
                            Segment = readr::col_integer(),
                            Dead = readr::col_logical(),
                            Certified = readr::col_logical(),
                            Verified = readr::col_logical(),
                            .default = readr::col_character())
  )

  return(col.spec)
}

#' Read data from a folder of csv files
#'
#' @param data_path A path to a folder containing the data in csv format
#'
#' @return A list of tibbles
#'
ReadCSV <- function(data_path) {
  data_path <- normalizePath(data_path)
  col.spec <- GetColSpec()
  data <- lapply(names(col.spec), function(data_name){
    file_path <- file.path(data_path, paste0(data_name, ".csv"))
    df <- readr::read_csv(file = file_path, col_types = col.spec[[data_name]])
    return(df)
  })

  names(data) <- names(col.spec)
  return(data)
}

#' Filter PACN data
#'
#' @inheritParams FilterOne
#' @param park Four letter unit code of park(s)
#' @param sample_frame Name of sample frame
#' @param community Name of plant community
#' @param plot_type Type of plot (fixed vs. rotational)
#' @param is_qa_plot Whether the plots are QA plots or not (TRUE/FALSE)
#' @param transect_type Type of transect (fixed vs. rotational)
#' @param species_code 6 letter species code
#' @param sci_name Scientific name
#' @param nativity Whether species are native (TRUE/FALSE)
#' @param certified Whether data are certified (TRUE/FALSE)
#' @param verified Whether data are verified (TRUE/FALSE)
#'
#' @return A tibble (if data_name is provided) or a list of tibbles (if data_name is omitted)
#' @export
#'
#' @examples
#' \dontrun{
#' all_hawaii_data <- FilterPACNVeg(park = c("KALA", "KAHO", "HAVO", "HALE"))
#' all_certified_data <- FilterPACNVeg(certified = TRUE)
#' native_kaho_understory <- FilterPACNVeg("Understory", park = "KAHO", nativity = "Native")
#' }
FilterPACNVeg <- function(data_name, park, sample_frame, community, year, cycle, plot_type, is_qa_plot, transect_type, species_code, sci_name, nativity, certified, verified, case_sensitive = FALSE, silent = FALSE) {
  data <- get_data(data_name)

  all_filter_cols <- c(Unit_Code = ifelse(missing(park), NA, park),
                   Park = ifelse(missing(park), NA, park),
                   Sampling_Frame = ifelse(missing(sample_frame), NA, sample_frame),
                   Community = ifelse(missing(community), NA, community),
                   Year = ifelse(missing(year), NA, year),
                   Cycle = ifelse(missing(cycle), NA, cycle),
                   Plot_Type = ifelse(missing(plot_type), NA, plot_type),
                   QA_Plot = ifelse(missing(is_qa_plot), NA, is_qa_plot),
                   Transect_Type = ifelse(missing(transect_type), NA, transect_type),
                   Code = ifelse(missing(species_code), NA, species_code),
                   Scientific_Name = ifelse(missing(sci_name), NA, sci_name),
                   Nativity = ifelse(missing(nativity), NA, nativity),
                   Certified = ifelse(missing(certified), NA, certified),
                   Verified = ifelse(missing(verified), NA, verified)
                   )

  filter_cols <- all_filter_cols[!is.na(all_filter_cols)]

  if (!is.data.frame(data)) {  # Note: a data frame/tibble is a list, but a list is not a data frame/tibble!
    data_names <- names(data)
    data <- lapply(names(data), function(data_name){
      df <- FilterOne(data[[data_name]], data_name, filter_cols = filter_cols, case_sensitive = case_sensitive, silent = silent)
      return(df)
    })
    names(data) <- data_names
  } else {
    data <- FilterOne(data, data_name, filter_cols, case_sensitive = case_sensitive, silent)
  }

  return(data)
}

#' Filter one dataframe
#' @description Helper function for FilterPACNVeg, not to be used outside that function
#'
#' @param data A tibble of PACN data
#' @param data_name The name of the data table (see `names(GetColSpec())` for valid options)
#' @param filter_cols Named vector where names are column names and values are values to filter on. This is created in the FilterPACNVeg function.
#' @param case_sensitive Should non-numeric filters be treated as case-sensitive?
#' @param silent Suppress informational messages?
#'
#' @return A tibble of filtered data
#'
FilterOne <- function(data, data_name, filter_cols, case_sensitive, silent) {
  # Iterate through each column to be filtered and filter the dataset on the value provided
  # Note: the !!as.symbol(col) syntax takes a character string (the column name) and causes it to be evaluated as a data variable that references a dataframe column
  cols_filtered <- c()
  for (col in names(filter_cols)) {
    if (col %in% names(data)) {  # Only filter if the column is present in the dataframe
      cols_filtered <- c(cols_filtered, col)  # Use this to keep track of which columns were actually filtered
      filter_value <- filter_cols[col]  # Value(s) to filter on
      if (is.character(data[[col]]) & !case_sensitive) {
        data <- dplyr::filter(data, tolower(!!as.symbol(col)) == tolower(filter_value))  # Case-insensitive filtering
      } else {
        data <- dplyr::filter(data, !!as.symbol(col) == filter_value)  # Case-sensitive and non-character filtering
      }
      if (nrow(data) == 0) {  # Stop filtering if we end up with an empty dataframe
        warning("There are no data that match all of the filters provided.")
        break
      }
    }
  }
  if (!silent & length(filter_cols) > 0) {
    col_list <- paste(cols_filtered, collapse = ", ")
    message(paste("Filtered", data_name, "on columns:", ifelse(col_list != "", col_list, "[none]")))
  }

  return(data)
}

#' Save PACN vegetation data as a set of .csv files
#'
#' @inheritParams FilterPACNVeg
#' @param dest.folder The folder in which to save the .csv files.
#' @param create.folders Should \code{dest.folder} be created automatically if it doesn't exist? Defaults to \code{FALSE}.
#' @param overwrite Should existing data be automatically overwritten? Defaults to \code{FALSE}.
#'
#' @return None.
#' @export
#'
#' @examples
#' \dontrun{
#' LoadPACNVeg("pacnveg", "path/to/access.mdb")
#' WritePACNVeg("folder/for/csv/data", create.folders = TRUE)
#' }
WritePACNVeg <- function(dest.folder, create.folders = FALSE, overwrite = FALSE, park, sample_frame, community, certified, verified, is_qa_plot) {
  data <- FilterPACNVeg()
  dest.folder <- normalizePath(dest.folder, mustWork = FALSE)
  col.spec <- GetColSpec()
  file.paths <- file.path(dest.folder, paste0(names(col.spec), ".csv"))

  if (!dir.exists(dest.folder)) {
    if (create.folders) {
      dir.create(dest.folder)
    } else {
      stop("Destination folder does not exist. To create it automatically, set create.folders to TRUE.")
    }
  }

  if (!overwrite & any(file.exists(file.paths))) {
    stop("Saving data in the folder provided would overwrite existing data. To automatically overwrite existing data, set overwrite to TRUE.")
  }

  invisible(
    lapply(names(col.spec), function(data_name) {
      full_path <- file.path(dest.folder, paste0(data_name, ".csv"))
      message(paste("Writing", full_path))
      readr::write_csv(data[[data_name]], full_path, na = "", append = FALSE, col_names = TRUE)
    })
  )
  message("Done writing to CSV")

}

#' Test for dataframe equivalence
#'
#' @param result Actual data frame
#' @param expected Expected data frame
#' @param ignore_col_order Ignore order of columns in dataframe? Defaults to FALSE.
#' @param ignore_row_order Ignore order of rows in dataframe? Defaults to TRUE.
#'
#' @return If test passes, nothing. If it fails, description of failure.
#'
#' @export
#'
expect_dataframe_equal <- function(result, expected, ignore_col_order = FALSE, ignore_row_order = TRUE) {
  # Check for same columns
  cols_match <- ifelse(ignore_col_order,
                       all(names(result) %in% names(expected)) & all(names(expected) %in% names(result)),
                       names(result) == names(expected))

  # Rearrange columns to match if ignoring column order
  if (cols_match & ignore_col_order) {
    result <- dplyr::select(result, names(expected))
  }
  # Rearrange row order to match if ignoring row order
  if (ignore_row_order) {
    result <- dplyr::arrange_at(result, names(result))
    expected <- dplyr::arrange_at(expected, names(expected))
  }
  # Compare dataframes
  test_result <- all.equal(result, expected, check.attributes = FALSE, use.names = TRUE, check.names = TRUE)

  return(testthat::expect_true(test_result, label = test_result))
}

#' Remove data from plots with no revisits
#'
#' @param data A tibble/dataframe with columns Unit_Code, Sampling_Frame, Plot_Number, and Cycle
#'
#' @return The input data with  single-visit data removed
#' @export
#'
#' @examples
#' \dontrun{
#' data <- FilterPACNVeg("Understory")
#' data_with_revisits <- RemoveSingleVisits(data)
#' }
RemoveSingleVisits <- function(data) {
  dup_visits <- data %>%
    dplyr::select(Unit_Code, Sampling_Frame, Plot_Number, Cycle) %>%
    unique() %>%
    dplyr::group_by(Unit_Code, Sampling_Frame, Plot_Number) %>%
    dplyr::summarize(Plot_Count = n(), .groups = "keep") %>%
    dplyr::arrange(Unit_Code, Sampling_Frame, Plot_Number) %>%
    dplyr::filter(Plot_Count > 1) %>%
    dplyr::select(-Plot_Count)

  data <- data %>%
    dplyr::inner_join(dup_visits, by = c("Unit_Code", "Sampling_Frame", "Plot_Number"))

  return(data)
}<|MERGE_RESOLUTION|>--- conflicted
+++ resolved
@@ -611,14 +611,8 @@
       dplyr::right_join(tbl_Segments, by = "Event_ID") %>%
       dplyr::left_join(tlu_Segment_Points, by = "Segment_ID") %>%
       dplyr::left_join(xref_Cover_Class_Species, by = c("Segment_ID", "Event_ID")) %>%
-<<<<<<< HEAD
-      #dplyr::left_join(Species, by = "Species_ID") %>%    #Nativity is unique to Unit_Code + Species:
       dplyr::left_join(Species, by = c("Species_ID", "Unit_Code" = "Park")) %>%
-      dplyr::select(Unit_Code, Community, Sampling_Frame, Year, Cycle, Transect_Type, Transect_Number, Segment = Sort_Order, Species_ID, Cover_class, Dead, Code, Scientific_name, Life_form, Nativity) %>%
-=======
-      dplyr::left_join(Species, by = "Species_ID") %>%
       dplyr::select(Unit_Code, Community, Sampling_Frame, Year, Cycle, Transect_Type, Transect_Number, Segment = Sort_Order, Species_ID, Cover_class, Dead, Code, Scientific_name, Life_form, Nativity, Certified, Verified) %>%
->>>>>>> 3c10d467
       dplyr::collect() %>%
       dplyr::rename(Cover_Class = Cover_class, Scientific_Name = Scientific_name, Life_Form = Life_form) %>%
       dplyr::relocate(Certified, Verified, .after = last_col())
