--- conflicted
+++ resolved
@@ -39,13 +39,8 @@
     dplyr::rename(Sample_Unit_Number = Transect_Number, Sample_Unit_Type = Transect_Type) %>%
     dplyr::arrange(Unit_Code, Community, Sampling_Frame, Year, Cycle, Sample_Unit_Type, Sample_Unit_Number, Image_Point) %>%
     tidyr::nest(Transect_Line = c(Image_Point, Latitude, Latitude_Dir, Longitude, Longitude_Dir, GCS, GPS_Error)) %>%
-<<<<<<< HEAD
     dplyr::mutate(Transect_Line = purrr::map(Transect_Line, function(df){
       df <- dplyr::filter(df, !is.na(Longitude) && !is.na(Latitude))
-=======
-    mutate(Transect_Line = purrr::map(Transect_Line, function(df){
-      df <- filter(df, !is.na(Longitude) && !is.na(Latitude))
->>>>>>> 57679975
       # Convert to SpatialPointsDataFrame
       sp::coordinates(df) <- c("Longitude", "Latitude")
       sp::Line(df)}
